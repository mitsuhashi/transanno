--- conflicted
+++ resolved
@@ -133,11 +133,8 @@
             .context("Failed to load query sequence")?;
         let chain =
             chain::ChainFile::load(autocompress::open(matches.value_of("chain").unwrap())?)?
-<<<<<<< HEAD
                 .left_align(&mut reference_seq, &mut query_seq)
                 .context("Failed to load chain file")?;
-=======
-                .left_align(&mut reference_seq, &mut query_seq)?;
         // Reference/Query sequence and chain consistency
         for one_chain in chain.chain_list.iter() {
             match one_chain.check_sequence_consistency(&mut reference_seq, &mut query_seq) {
@@ -147,7 +144,6 @@
             }
         }
 
->>>>>>> f2e5d4f0
         let variant_liftover = variantlift::VariantLiftOver::new(chain, reference_seq, query_seq);
         let mut vcf_lift = vcflift::VCFLiftOver::new(
             variant_liftover,
